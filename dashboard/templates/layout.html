<!DOCTYPE html>
<html lang="en">
  <head>
    <meta charset="utf-8">
    <title>brender - friendly render farm</title>
    <meta name="viewport" content="width=device-width, initial-scale=1.0">
    <meta name="description" content="">
    <meta name="author" content="">

    <script src="{{ url_for('static', filename='js/jquery-1.7.2.min.js') }}"></script>
    <script src="{{ url_for('static', filename='js/bootstrap.min.js') }}"></script>
    <script src="{{ url_for('static', filename='js/jquery.dataTables.min.js') }}"></script>
    <script src="{{ url_for('static', filename='js/jquery.brender.js') }}"></script>
    <script src="{{ url_for('static', filename='js/dataTables.bootstrap.js') }}"></script>
    <script src="{{ url_for('static', filename='js/jquery.readmore-readless.js') }}" type="text/javascript"></script>
    <!-- <link href='http://fonts.googleapis.com/css?family=Open+Sans:400,700,300' rel='stylesheet' type='text/css'> -->
    <link href="{{ url_for('static', filename='css/bootstrap.min.css') }}" rel="stylesheet">
    <link href="{{ url_for('static', filename='css/bootstrap-theme.min.css') }}" rel="stylesheet">
<!--     <link rel="stylesheet" type="text/css" href="http://ajax.aspnetcdn.com/ajax/jquery.dataTables/1.9.4/css/jquery.dataTables.css"> -->
    <link href="{{ url_for('static', filename='css/brender.css') }}" rel="stylesheet">
    <link href="{{ url_for('static', filename='css/dataTables.bootstrap.css') }}" rel="stylesheet">

    <!-- IE6-8 support of HTML5 elements -->
    <!--[if lt IE 9]>
      <script src="http://html5shim.googlecode.com/svn/trunk/html5.js"></script>
    <![endif]-->

    <!-- Le fav and touch icons -->
    <link rel="shortcut icon" href="{{ url_for('static', filename='ico/favicon.ico') }}">
    <link rel="apple-touch-icon-precomposed" sizes="144x144" href="/apple-touch-icon-144-precomposed.png">
    <link rel="apple-touch-icon-precomposed" sizes="114x114" href="/apple-touch-icon-114-precomposed.png">
    <link rel="apple-touch-icon-precomposed" sizes="72x72" href="/apple-touch-icon-72-precomposed.png">
    <link rel="apple-touch-icon-precomposed" href="apple-touch-icon-57-precomposed.png">
  </head>

  <body>
    {% block modal %}
    
    {% endblock %}

    <header class="navbar navbar-default navbar-static-top" role="navigation">
      <div class="container">
        <!-- Brand and toggle get grouped for better mobile display -->
        <div class="navbar-header">
          <button type="button" class="navbar-toggle" data-toggle="collapse" data-target="#bs-example-navbar-collapse-1">
            <span class="sr-only">Toggle navigation</span>
            <span class="icon-bar"></span>
            <span class="icon-bar"></span>
            <span class="icon-bar"></span>
          </button>
          <a class="navbar-brand" href="{{ url_for('index') }}">b<strong>render</strong></a>
        </div>

        <!-- Collect the nav links, forms, and other content for toggling -->
        <nav class="collapse navbar-collapse" id="bs-example-navbar-collapse-1">
          <ul class="nav navbar-nav navbar-right">
            <li {% if title == 'workers': %} class="active"{% endif %}>
              <a href="{{ url_for('workers') }}">Workers</a>
            </li>
            <li {% if title == 'shots': %} class="active"{% endif %}>
              <a href="{{ url_for('shots_index') }}">Shots</a>
            </li>
            <li {% if title == 'jobs': %} class="active"{% endif %}>
              <a href="{{ url_for('jobs_index') }}">Jobs</a>
            </li>
            <li>
              <a href="#" data-toggle="modal" modal="{{ url_for('shots_add') }}" data-target="#addShotModal">Add Shot</a>
            </li>
            <li class="dropdown">
              <a href="#" class="dropdown-toggle" data-toggle="dropdown">Server <b class="caret"></b></a>
              <ul class="dropdown-menu">
                <li><a href="{{ url_for('status') }}">Status</a></li>
                <li class="divider"></li>
                <li><a href="{{ url_for('settings') }}">Settings</a></li>
                <li><a href="#">Projects</a></li>
                <li><a href="{{ url_for('log') }}">Logs</a></li>
                <li><a href="{{ url_for('sandbox') }}">Sandbox</a></li>
              </ul>
            </li>
          </ul>
        </nav><!-- /.navbar-collapse -->
      </div>
    </header>

    <div class="container">
      <div class="row">
<<<<<<< HEAD
        <div class="col-md-2">

              <div class="list-group">
                <a href="{{ url_for('index') }}" class="list-group-item {% if title == 'home': %} active{% endif %}">Overview</a>
                <a href="{{ url_for('workers') }}" class="list-group-item {% if title == 'workers': %} active{% endif %}">Workers</a>
                <a href="{{ url_for('shots_index') }}" class="list-group-item {% if title == 'shots': %} active{% endif %}">Shots</a>
                <a href="{{ url_for('jobs_index') }}" class="list-group-item {% if title == 'jobs': %} active{% endif %}">Jobs</a>
                <a href="{{ url_for('shots_add') }}" class="list-group-item {% if title == 'add_shot': %} active{% endif %}">Add Shot</a>
              </div>


            <div class="panel panel-default">
              <div class="panel-heading">Stats</div>
              <!-- List group -->
              <div class="list-group">
                <a href="{{ url_for('status') }}" class="list-group-item {% if title == 'server_status': %} active{% endif %}" >Server status</a>

              </div>
            </div>

            <div class="panel panel-default">
              <div class="panel-heading">Configuration</div>
              <!-- List group -->
              <div class="list-group">
                <a href="{{ url_for('settings') }}" class="list-group-item {% if title == 'settings': %} active{% endif %}">Server</a>
                <a href="#" class="list-group-item">Projects</a>
                <a href="#" class="list-group-item">Render Configs</a>
                <a href="{{ url_for('log') }}" class="list-group-item {% if title == 'logs': %} active{% endif %}">Logs</a>
                <a href="{{ url_for('sandbox') }}" class="list-group-item {% if title == 'sandbox': %} active{% endif %}">Sandbox</a>
              </div>
            </div>

        </div>
        <div class="col-md-10">
            {% for message in get_flashed_messages() %}
            <div class="alert alert-warning">
                <button type="button" class="close" data-dismiss="alert">&times;</button>
                {{ message }}
=======
        <div class="col-md-12">
          {% for message in get_flashed_messages() %}
            <div class="alert">
              <button type="button" class="close" data-dismiss="alert">&times;</button>
              {{ message }}
>>>>>>> 56ecfb2a
            </div>
            {% endfor %}
          {% block body %}{% endblock %}
        </div>
      </div>
      <hr>
      <footer>
          <p>brender 2.0 is distributed under GPL 2.0 license and was originally developed by Olivier Amrein and Francesco Siddi.</p>
      </footer>

    </div> <!-- /container -->

  {% block footer_scripts %}{% endblock %}

  <script>
  $(document).ready(function() {
    // Support for AJAX loaded modal window.
    // Focuses on first input textbox after it loads the window.
    $('[data-toggle="modal"]').click(function(e) {
      e.preventDefault();
      var url = $(this).attr('modal');
      if (url.indexOf('#') == 0) {
        $(url).modal('open');
      } else {
        $.get(url, function(data) {
          $('<div class="modal fade">' + data + '</div>').modal();
        }).success(function() { $('input:text:visible:first').focus(); });
      }
    });
  });
  </script>

  </body>
</html>
<|MERGE_RESOLUTION|>--- conflicted
+++ resolved
@@ -84,55 +84,16 @@
 
     <div class="container">
       <div class="row">
-<<<<<<< HEAD
-        <div class="col-md-2">
-
-              <div class="list-group">
-                <a href="{{ url_for('index') }}" class="list-group-item {% if title == 'home': %} active{% endif %}">Overview</a>
-                <a href="{{ url_for('workers') }}" class="list-group-item {% if title == 'workers': %} active{% endif %}">Workers</a>
-                <a href="{{ url_for('shots_index') }}" class="list-group-item {% if title == 'shots': %} active{% endif %}">Shots</a>
-                <a href="{{ url_for('jobs_index') }}" class="list-group-item {% if title == 'jobs': %} active{% endif %}">Jobs</a>
-                <a href="{{ url_for('shots_add') }}" class="list-group-item {% if title == 'add_shot': %} active{% endif %}">Add Shot</a>
-              </div>
-
-
-            <div class="panel panel-default">
-              <div class="panel-heading">Stats</div>
-              <!-- List group -->
-              <div class="list-group">
-                <a href="{{ url_for('status') }}" class="list-group-item {% if title == 'server_status': %} active{% endif %}" >Server status</a>
-
-              </div>
-            </div>
-
-            <div class="panel panel-default">
-              <div class="panel-heading">Configuration</div>
-              <!-- List group -->
-              <div class="list-group">
-                <a href="{{ url_for('settings') }}" class="list-group-item {% if title == 'settings': %} active{% endif %}">Server</a>
-                <a href="#" class="list-group-item">Projects</a>
-                <a href="#" class="list-group-item">Render Configs</a>
-                <a href="{{ url_for('log') }}" class="list-group-item {% if title == 'logs': %} active{% endif %}">Logs</a>
-                <a href="{{ url_for('sandbox') }}" class="list-group-item {% if title == 'sandbox': %} active{% endif %}">Sandbox</a>
-              </div>
-            </div>
-
-        </div>
-        <div class="col-md-10">
-            {% for message in get_flashed_messages() %}
-            <div class="alert alert-warning">
-                <button type="button" class="close" data-dismiss="alert">&times;</button>
-                {{ message }}
-=======
         <div class="col-md-12">
           {% for message in get_flashed_messages() %}
             <div class="alert">
               <button type="button" class="close" data-dismiss="alert">&times;</button>
               {{ message }}
->>>>>>> 56ecfb2a
             </div>
-            {% endfor %}
+          {% endfor %}
           {% block body %}{% endblock %}
+
+
         </div>
       </div>
       <hr>
