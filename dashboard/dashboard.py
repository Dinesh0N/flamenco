--- conflicted
+++ resolved
@@ -149,15 +149,11 @@
 @app.route('/shows/')
 def shows_index():
     shows = http_request(BRENDER_SERVER, '/shows')
-<<<<<<< HEAD
+
     shows = json.loads(shows)
     settings = json.loads(http_request(BRENDER_SERVER, '/settings/'))
     
-    return render_template('shows.html', shows=shows, settings=settings, title='Shows')
-=======
-    shows= json.loads(shows)
-    return render_template('shows.html', shows=shows, title='shows')
->>>>>>> 54c6a546
+    return render_template('shows.html', shows=shows, settings=settings, title='shows')
 
 
 @app.route('/shows/update', methods=['POST'])
@@ -173,13 +169,9 @@
 
     shows = http_request(BRENDER_SERVER, '/shows/')
     shows = json.loads(shows)
-<<<<<<< HEAD
     settings = json.loads(http_request(BRENDER_SERVER, '/settings/'))
     
-    return render_template('shows.html', shows=shows, settings=settings, title='Shows')
-=======
-    return render_template('shows.html', shows=shows, title='shows')
->>>>>>> 54c6a546
+    return render_template('shows.html', shows=shows, settings=settings, title='shows')
 
 
 @app.route('/shows/delete/<show_id>', methods=['GET', 'POST'])
